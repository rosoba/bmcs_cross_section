--- conflicted
+++ resolved
@@ -28,9 +28,6 @@
 
     eps_sy, eps_ud, E_s, f_st = sp.symbols(r'varepsilon_sy, varepsilon_ud, E_s, f_st', real=True, nonnegative=True)
 
-<<<<<<< HEAD
-    ext = 0.7 # extension percentage after failure to avoid numerical solution instability
-=======
     # sig = sp.Piecewise(
     #     (0, eps < -eps_ud),
     #     (-E_s * eps_sy, eps < -eps_sy),
@@ -41,7 +38,6 @@
 
     ext = 0.7  # extension percentage after failure to avoid numerical solution instability
     f_sy = E_s * eps_sy
->>>>>>> 3be06548
     sig = sp.Piecewise(
         (0, eps < -eps_ud - ext * eps_sy),
         (-f_st + f_st * (-eps - eps_ud) / (ext * eps_sy), eps < -eps_ud),
@@ -73,7 +69,7 @@
     eps_sy = tr.Property(bu.Float, depends_on='+MAT')
     @tr.cached_property
     def _get_eps_sy(self):
-        return self.factor * self.f_sy / self.E_s
+        return self.f_sy / self.E_s
 
     ipw_view = bu.View(
         bu.Item('factor'),
@@ -88,12 +84,7 @@
         return np.linspace(- 1.1*self.eps_ud, 1.1*self.eps_ud, 300)
 
     def get_sig(self, eps):
-<<<<<<< HEAD
-        # temp = self.f_sy
-        # self.f_sy *= self.factor
-        sig = self.symb.get_sig(eps)
-        # self.f_sy = temp
-=======
+        ### TODO -- SIDE EFFECTS - NO-GO!!!
         temp_f_sy = self.f_sy
         temp_f_st = self.f_st
         self.f_sy *= self.factor
@@ -101,7 +92,6 @@
         sig = self.symb.get_sig(eps)
         self.f_sy = temp_f_sy
         self.f_st = temp_f_st
->>>>>>> 3be06548
         return sig
 
     def get_f_ult(self):
@@ -143,7 +133,7 @@
     eps_cr = tr.Property(bu.Float, depends_on='+MAT')
     @tr.cached_property
     def _get_eps_cr(self):
-        return self.factor * self.f_t / self.E
+        return self.f_t / self.E
 
     ipw_view = bu.View(
         bu.Item('factor'),
@@ -156,11 +146,12 @@
         return np.linspace(- 0.1*self.eps_cr, 1.1*self.eps_cr,300)
 
     def get_sig(self, eps):
+        # SIDE EFFECTS - NO GO!!!
         # TODO: factor should be applied only to strength in case of steel/carbon according to EC2
-        # temp = self.f_t
-        # self.f_t *= self.factor
+        temp = self.f_t
+        self.f_t *= self.factor
         sig = self.symb.get_sig(eps)
-        # self.f_t = temp
+        self.f_t = temp
         return sig
 
     def get_f_ult(self):
