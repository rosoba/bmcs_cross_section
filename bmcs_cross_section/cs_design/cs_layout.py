--- conflicted
+++ resolved
@@ -1,11 +1,7 @@
 import numpy as np
 import traits.api as tr
 from bmcs_utils.api import \
-<<<<<<< HEAD
-    View, ModelList, List
-=======
     InteractiveModel, View, Item, EitherType, ModelList, List, Button, ButtonEditor, Int
->>>>>>> 3be06548
 from .cs_reinf_layer import ReinfLayer
 
 class CrossSectionLayout(ModelList):
