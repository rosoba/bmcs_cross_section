# Importing required modules and classes
from .cs_layout_dict import CrossSectionLayout
from .cs_shape import Rectangle, Circle, TShape, CustomShape, ICrossSectionShape, IShape
from bmcs_utils.api import Model, Item, View, Float, EitherType, Instance
from bmcs_cross_section.matmod import PWLConcreteMatMod, EC2PlateauConcreteMatMod, EC2ConcreteMatMod
import traits.api as tr
<<<<<<< HEAD
import bmcs_utils.api as bu
from bmcs_cross_section.matmod import ConcreteMatMod
=======
>>>>>>> 77117a16

class CrossSectionDesign(Model):
    name = 'Cross Section Design' # Name of the instance

<<<<<<< HEAD
    matrix = bu.Instance(ConcreteMatMod)
    def _matrix_default(self):
        return ConcreteMatMod()

    concrete = tr.Property
    def _get_concrete(self):
        """Alias attribute for matrix"""
        return self.matrix

    def _set_concrete(self, value):
        """Alias attribute for matrix"""
        self.matrix = value

    cross_section_layout = bu.Instance(CrossSectionLayout)

    def _cross_section_layout_default(self):
        return CrossSectionLayout(cs_design=self)

=======
    matrix = EitherType(
        options=[
            ('EC2', EC2ConcreteMatMod),
            ('EC2 with plateau', EC2PlateauConcreteMatMod),
            ('piecewise linear', PWLConcreteMatMod),
        ], MAT=True)

    cross_section_layout = Instance(CrossSectionLayout)
>>>>>>> 77117a16
    depends_on = ['matrix', 'cross_section_layout', 'cross_section_shape']
    tree = ['matrix','cross_section_layout','cross_section_shape']

    csl = tr.Property(lambda self: self.cross_section_layout)

<<<<<<< HEAD
    H = tr.Property(bu.Float)
    def _get_H(self):
        return self.cross_section_shape_.H
    def _set_H(self,value):
        self.cross_section_shape_.H = value

    cross_section_shape = bu.EitherType(options=[
        ('rectangle', Rectangle),
        ('I-shape', IShape),
        ('T-shape', TShape),
        ('custom', CustomShape)],
    CS=True, tree=True)

    ipw_view = View(
        Item('matrix', latex=r'\mathrm{Conc.~law}'),
        Item('cross_section_shape', latex=r'\mathrm{CS~shape}', editor=EitherTypeEditor(show_properties=False)),
=======
    H = tr.Property(Float, lambda self: self.cross_section_shape_.H, 
                    lambda self, value: setattr(self.cross_section_shape_, "H", value))

    cross_section_shape = EitherType(
        options=[
            ('rectangle', Rectangle),
            ('I-shape', IShape),
            ('T-shape', TShape),
            ('custom', CustomShape)
        ], CS=True, tree=True)

    ipw_view = View(
        Item('matrix', latex=r'\mathrm{Conc.~law}', editor=EitherType(show_properties=False)),
        Item('cross_section_shape', latex=r'\mathrm{CS~shape}', editor=EitherType(show_properties=False)),
>>>>>>> 77117a16
    )

    def subplots(self, fig):
        return fig.subplots(1, 1)

    def update_plot(self, ax):
        self.cross_section_shape_.update_plot(ax)
        self.cross_section_layout.update_plot(ax)<|MERGE_RESOLUTION|>--- conflicted
+++ resolved
@@ -4,16 +4,12 @@
 from bmcs_utils.api import Model, Item, View, Float, EitherType, Instance
 from bmcs_cross_section.matmod import PWLConcreteMatMod, EC2PlateauConcreteMatMod, EC2ConcreteMatMod
 import traits.api as tr
-<<<<<<< HEAD
 import bmcs_utils.api as bu
 from bmcs_cross_section.matmod import ConcreteMatMod
-=======
->>>>>>> 77117a16
 
 class CrossSectionDesign(Model):
-    name = 'Cross Section Design' # Name of the instance
+    name = 'Cross Section Design'
 
-<<<<<<< HEAD
     matrix = bu.Instance(ConcreteMatMod)
     def _matrix_default(self):
         return ConcreteMatMod()
@@ -32,22 +28,11 @@
     def _cross_section_layout_default(self):
         return CrossSectionLayout(cs_design=self)
 
-=======
-    matrix = EitherType(
-        options=[
-            ('EC2', EC2ConcreteMatMod),
-            ('EC2 with plateau', EC2PlateauConcreteMatMod),
-            ('piecewise linear', PWLConcreteMatMod),
-        ], MAT=True)
-
-    cross_section_layout = Instance(CrossSectionLayout)
->>>>>>> 77117a16
     depends_on = ['matrix', 'cross_section_layout', 'cross_section_shape']
     tree = ['matrix','cross_section_layout','cross_section_shape']
 
     csl = tr.Property(lambda self: self.cross_section_layout)
 
-<<<<<<< HEAD
     H = tr.Property(bu.Float)
     def _get_H(self):
         return self.cross_section_shape_.H
@@ -64,22 +49,6 @@
     ipw_view = View(
         Item('matrix', latex=r'\mathrm{Conc.~law}'),
         Item('cross_section_shape', latex=r'\mathrm{CS~shape}', editor=EitherTypeEditor(show_properties=False)),
-=======
-    H = tr.Property(Float, lambda self: self.cross_section_shape_.H, 
-                    lambda self, value: setattr(self.cross_section_shape_, "H", value))
-
-    cross_section_shape = EitherType(
-        options=[
-            ('rectangle', Rectangle),
-            ('I-shape', IShape),
-            ('T-shape', TShape),
-            ('custom', CustomShape)
-        ], CS=True, tree=True)
-
-    ipw_view = View(
-        Item('matrix', latex=r'\mathrm{Conc.~law}', editor=EitherType(show_properties=False)),
-        Item('cross_section_shape', latex=r'\mathrm{CS~shape}', editor=EitherType(show_properties=False)),
->>>>>>> 77117a16
     )
 
     def subplots(self, fig):
