{
 "cells": [
  {
   "cell_type": "markdown",
   "metadata": {
    "pycharm": {
     "name": "#%% md\n"
    }
   },
   "source": [
    "# Beam design interactive model"
   ]
  },
  {
   "cell_type": "code",
<<<<<<< HEAD
   "execution_count": 1,
   "metadata": {
    "pycharm": {
     "is_executing": true
    }
   },
   "outputs": [
    {
     "data": {
      "application/vnd.jupyter.widget-view+json": {
       "model_id": "ce255255b5e5416d8d04a144238d7f29",
       "version_major": 2,
       "version_minor": 0
      },
      "text/plain": [
       "VBox(children=(Output(), Tab(children=(VBox(children=(GridBox(layout=Layout(grid_template_columns='1fr 1fr', p…"
      ]
     },
     "metadata": {},
     "output_type": "display_data"
=======
   "execution_count": null,
   "metadata": {
    "pycharm": {
     "name": "#%%\n"
>>>>>>> 52dc1eb9
    }
   },
   "outputs": [],
   "source": [
    "%matplotlib widget\n",
    "\n",
    "from bmcs_cross_section.cs_design.cs_design import CSDesign\n",
    "from bmcs_cross_section.mkappa.mkappa import MKappa\n",
    "import bmcs_utils.api as bu\n",
    "\n",
    "mc = MKappa()\n",
    "\n",
    "cs = CSDesign(H=200)\n",
<<<<<<< HEAD
    "bu.InteractiveWindow([cs]).interact()"
=======
    "csl = mc.cross_section_layout\n",
    "css = RectangleCS()\n",
    "bu.InteractiveWindow([cs,csl,css]).interact()\n"
>>>>>>> 52dc1eb9
   ]
  },
  {
   "cell_type": "code",
   "execution_count": null,
   "metadata": {},
   "outputs": [],
   "source": []
  }
 ],
 "metadata": {
  "kernelspec": {
   "display_name": "bmcs_env",
   "language": "python",
   "name": "bmcs_env"
  },
  "language_info": {
   "codemirror_mode": {
    "name": "ipython",
    "version": 3
   },
   "file_extension": ".py",
   "mimetype": "text/x-python",
   "name": "python",
   "nbconvert_exporter": "python",
   "pygments_lexer": "ipython3",
   "version": "3.9.0"
  },
  "toc": {
   "base_numbering": 1,
   "nav_menu": {},
   "number_sections": true,
   "sideBar": true,
   "skip_h1_title": false,
   "title_cell": "Table of Contents",
   "title_sidebar": "Contents",
   "toc_cell": false,
   "toc_position": {},
   "toc_section_display": true,
   "toc_window_display": false
  }
 },
 "nbformat": 4,
 "nbformat_minor": 1
}<|MERGE_RESOLUTION|>--- conflicted
+++ resolved
@@ -13,61 +13,29 @@
   },
   {
    "cell_type": "code",
-<<<<<<< HEAD
-   "execution_count": 1,
-   "metadata": {
-    "pycharm": {
-     "is_executing": true
-    }
-   },
-   "outputs": [
-    {
-     "data": {
-      "application/vnd.jupyter.widget-view+json": {
-       "model_id": "ce255255b5e5416d8d04a144238d7f29",
-       "version_major": 2,
-       "version_minor": 0
-      },
-      "text/plain": [
-       "VBox(children=(Output(), Tab(children=(VBox(children=(GridBox(layout=Layout(grid_template_columns='1fr 1fr', p…"
-      ]
-     },
-     "metadata": {},
-     "output_type": "display_data"
-=======
    "execution_count": null,
    "metadata": {
     "pycharm": {
      "name": "#%%\n"
->>>>>>> 52dc1eb9
     }
    },
    "outputs": [],
    "source": [
     "%matplotlib widget\n",
     "\n",
-    "from bmcs_cross_section.cs_design.cs_design import CSDesign\n",
+    "from bmcs_cross_section.cs_design.cs_design import CSDesign, Info\n",
+    "from bmcs_cross_section.cs_design import CrossSectionLayout\n",
     "from bmcs_cross_section.mkappa.mkappa import MKappa\n",
     "import bmcs_utils.api as bu\n",
+    "from bmcs_cross_section.cs_design.cs_shape import CrossSectionShapeBase, RectangleCS, CircleCS, TShapeCS\n",
     "\n",
     "mc = MKappa()\n",
     "\n",
     "cs = CSDesign(H=200)\n",
-<<<<<<< HEAD
-    "bu.InteractiveWindow([cs]).interact()"
-=======
     "csl = mc.cross_section_layout\n",
     "css = RectangleCS()\n",
     "bu.InteractiveWindow([cs,csl,css]).interact()\n"
->>>>>>> 52dc1eb9
    ]
-  },
-  {
-   "cell_type": "code",
-   "execution_count": null,
-   "metadata": {},
-   "outputs": [],
-   "source": []
   }
  ],
  "metadata": {
