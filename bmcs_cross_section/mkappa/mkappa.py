import numpy as np
import sympy as sp
import traits.api as tr
from bmcs_cross_section.cs_design import CrossSectionDesign
from scipy.optimize import root
from bmcs_utils.api import \
    InteractiveModel, Instance, Item, View, mpl_align_xaxis, ParametricStudy, \
    SymbExpr, InjectSymbExpr, Float, Int, Bool, FloatRangeEditor, FloatEditor, HistoryEditor

class SolutionNotFoundError(ValueError):
    pass


class MKappaSymbolic(SymbExpr):
    """This class handles all the symbolic calculations
    so that the class MomentCurvature doesn't use sympy ever
    """
    # -------------------------------------------------------------------------
    # Symbolic derivation of expressions
    # -------------------------------------------------------------------------
    kappa = sp.Symbol('kappa', real=True)
    eps_top = sp.symbols('varepsilon_top', real=True)
    eps_bot = sp.symbols('varepsilon_bot', real=True)
    b, h, z = sp.symbols('b, h, z', real=True, nonnegative=True)
    eps = sp.Symbol('varepsilon', real=True)

    # -------------------------------------------------------------------------
    # Symbolic derivation of expressions
    # -------------------------------------------------------------------------
    # Linear profile of strain over the cross section height
    eps_z_ = eps_bot + z * (eps_top - eps_bot) / h
    eps_top_solved = {eps_top: sp.solve(kappa + eps_z_.diff(z), eps_top)[0]}
    eps_z = eps_z_.subs(eps_top_solved)

    # ----------------------------------------------------------------
    # SymbExpr protocol: Parameter names to be fetched from the model
    # ----------------------------------------------------------------
    symb_model_params = ()

    symb_expressions = [
        ('eps_z', ('kappa', 'eps_bot', 'z')),
    ]


class MKappa(InteractiveModel, InjectSymbExpr):
    """Class returning the moment curvature relationship."""
    name = 'Moment-Curvature'

    symb_class = MKappaSymbolic
    cs_design = Instance(CrossSectionDesign, ())

    tree = ['cs_design']
    # Use PrototypedFrom only when the prototyped object is a class
    # (The prototyped attribute behaves similarly
    # to a delegated attribute, until it is explicitly
    # changed; from that point forward, the prototyped attribute
    # changes independently from its prototype.)
    # (it's kind of like tr.DelegatesTo('cs_design.cross_section_shape'))
    cross_section_shape = tr.DelegatesTo('cs_design')
    cross_section_shape_ = tr.DelegatesTo('cs_design')
    cross_section_layout = tr.DelegatesTo('cs_design')
    matrix_ = tr.DelegatesTo('cs_design')

    # Geometry
    H = tr.DelegatesTo('cross_section_shape_')

    DEPSTR = 'state_changed'

    n_m = Int(100, DSC=True, desc='Number of discretization points along the height of the cross-section')

    # @todo: fix the dependency - `H` should be replaced by _GEO
    z_m = tr.Property(depends_on=DEPSTR)

    @tr.cached_property
    def _get_z_m(self):
        return np.linspace(0, self.H, self.n_m)

    low_kappa = Float(0.0, BC=True, GEO=True)
    high_kappa = Float(0.00002, BC=True, GEO=True)
    n_kappa = Int(100, BC=True)
    step_kappa = tr.Property(Float, depends_on='low_kappa, high_kappa')
    @tr.cached_property
    def _get_step_kappa(self):
        return float((self.high_kappa-self.low_kappa)/self.n_kappa)

    kappa_slider = Float(0.0000001)

    ipw_view = View(
        Item('low_kappa', latex=r'\text{Low}~\kappa'), #, editor=FloatEditor(step=0.00001)),
        Item('high_kappa', latex=r'\text{High}~\kappa'), # , editor=FloatEditor(step=0.00001)),
        Item('n_kappa', latex='n_{\kappa}'),
        Item('plot_strain'),
        Item('n_m', latex='n_m'),
        Item('kappa_slider', latex='\kappa', readonly=True),
             # editor=FloatRangeEditor(low_name='low_kappa',
             #                         high_name='high_kappa',
             #                         n_steps_name='n_kappa')
             # ),
        time_editor=HistoryEditor(var='kappa_slider',
                                  min_var='low_kappa',
                                  max_var='high_kappa',
                                  ),
    )


    idx = tr.Property(depends_on='kappa_slider')

    apply_material_safety_factors = tr.Bool(False)

    @tr.cached_property
    def _get_idx(self):
        ks = self.kappa_slider
        idx = np.argmax(ks <= self.kappa_t)
        return idx

    kappa_t = tr.Property(tr.Array(np.float_), depends_on=DEPSTR)
    '''Curvature values for which the bending moment must be found
    '''

    @tr.cached_property
    def _get_kappa_t(self):
        return np.linspace(self.low_kappa, self.high_kappa, self.n_kappa)

    z_j = tr.Property
    def _get_z_j(self):
        return self.cross_section_layout.z_j

    A_j = tr.Property
    def _get_A_j(self):
        return self.cross_section_layout.A_j

    # Normal force in steel (tension and compression)
    def get_N_s_tj(self, kappa_t, eps_bot_t):
        # get the strain at the height of the reinforcement
        eps_z_tj = self.symb.get_eps_z(
            kappa_t[:, np.newaxis], eps_bot_t[:, np.newaxis],
            self.z_j[np.newaxis, :]
        )
        # Get the crack bridging force in each reinforcement layer
        # given the corresponding crack-bridge law.
        N_s_tj = self.cross_section_layout.get_N_tj(eps_z_tj)
        return N_s_tj

    # TODO - [RC] avoid repeated evaluations of stress profile in
    #            N and M calculations for the same inputs as it
    #            is the case now.
    def get_sig_c_z(self, kappa_t, eps_bot_t, z_tm):
        """Get the stress profile over the height"""
        eps_z = self.symb.get_eps_z(kappa_t[:, np.newaxis], eps_bot_t[:, np.newaxis], z_tm)
        sig_c_z = self.matrix_.get_sig(eps_z)
        return sig_c_z

    # Normal force in concrete (tension and compression)
    def get_N_c_t(self, kappa_t, eps_bot_t):
        z_tm = self.z_m[np.newaxis, :]
        b_z_m = self.cross_section_shape_.get_b(z_tm)
        N_z_tm2 = b_z_m * self.get_sig_c_z(kappa_t, eps_bot_t, z_tm)
        return np.trapz(N_z_tm2, x=z_tm, axis=-1)

    def get_N_t(self, kappa_t, eps_bot_t):
        N_s_t = np.sum(self.get_N_s_tj(kappa_t, eps_bot_t), axis=-1)
        N_c_t = self.get_N_c_t(kappa_t, eps_bot_t)
        return N_c_t + N_s_t

    # All following functions ending by "_single" are for solving eps_bot with scaler values as input and were used for
    # debugging (TODO: delete them later when code is robust)
    # def get_N_t_single(self, kappa, eps_bot):
    #     N_s = np.sum(self.get_N_s_j_single(kappa, eps_bot))
    #     N_c = self.get_N_c_t_single(kappa, eps_bot)
    #     return N_c + N_s
    #
    # def get_N_s_j_single(self, kappa, eps_bot):
    #     # get the strain at the height of the reinforcement
    #     eps_z_j = self.symb.get_eps_z(np.full_like(self.z_j, kappa), np.full_like(self.z_j, eps_bot), self.z_j)
    #     # Get the crack bridging force in each reinforcement layer
    #     # given the corresponding crack-bridge law.
    #     N_s_j = np.array([r.get_N(eps_z) for r, eps_z in zip(self.cross_section_layout.items, eps_z_j.T)], dtype=np.float_)
    #     return N_s_j
    #
    # def get_N_c_t_single(self, kappa, eps_bot):
    #     b_z_m = self.cross_section_shape_.get_b(self.z_m)
    #     N_z_m2 = b_z_m * self.get_sig_c_z_single(np.full_like(self.z_m, kappa), np.full_like(self.z_m, eps_bot), self.z_m.T)
    #     return np.trapz(N_z_m2, x=self.z_m)
    #
    # def get_sig_c_z_single(self, kappa, eps_bot, z_m):
    #     """Get the stress profile over the height"""
    #     eps_z = self.symb.get_eps_z(np.full_like(z_m, kappa), np.full_like(z_m, eps_bot), z_m)
    #     sig_c_z = self.matrix_.get_sig(eps_z)
    #     return sig_c_z


    # SOLVER: Get eps_bot to render zero force

    # num_of_trials = tr.Int(30)

    eps_bot_t = tr.Property(depends_on=DEPSTR)
    r'''Resolve the tensile strain to get zero normal force for the prescribed curvature'''

    # @tr.cached_property
    # def _get_eps_bot_t(self):
    #     initial_step = (self.high_kappa - self.low_kappa) / self.num_of_trials
    #     for i in range(self.num_of_trials):
    #         print('Solution started...')
    #         res = root(lambda eps_bot_t: self.get_N_t(self.kappa_t, eps_bot_t),
    #                    0.0000001 + np.zeros_like(self.kappa_t), tol=1e-6)
    #         if res.success:
    #             print('success high_kappa: ', self.high_kappa)
    #             if i == 0:
    #                 print('Note: high_kappa success from 1st try! selecting a higher value for high_kappa may produce '
    #                       'a more reliable result!')
    #             return res.x
    #         else:
    #             print('failed high_kappa: ', self.high_kappa)
    #             self.high_kappa -= initial_step
    #             self.kappa_t = np.linspace(self.low_kappa, self.high_kappa, self.n_kappa)
    #
    #     print('No solution', res.message)
    #     return res.x

    # @tr.cached_property
    # def _get_eps_bot_t(self):
    #     res = root(lambda eps_bot_t: self.get_N_t(self.kappa_t, eps_bot_t),
    #                0.0000001 + np.zeros_like(self.kappa_t), tol=1e-6)
    #     if not res.success:
    #         raise SolutionNotFoundError('No solution', res.message)
    #     return res.x

    solve_for_eps_bot_pointwise = Bool(True)

    @tr.cached_property
    def _get_eps_bot_t(self):
<<<<<<< HEAD
        # test the version with a loop over the array with eps_bot_t values
        # and gather the solutions into an array
        # x = [ root(lambda eps_bot_i: self.get_N_t(kappa_i, eps_bot_i),
        #            0.0000001, tol=1e-6).x for kappa_i in self.kappa_t
        # ]
        # return np.array(x)
        res = root(lambda eps_bot_t: self.get_N_t(self.kappa_t, eps_bot_t),
                   0.0000001 + np.zeros_like(self.kappa_t), tol=1e-6)
        if not res.success:
            print('No solution', res.message)
        return res.x
=======
        if self.solve_for_eps_bot_pointwise:
            """ INFO: Instability in eps_bot solutions was caused by unsuitable init_guess value causing a convergence 
            to non-desired solutions. Solving the whole kappa_t array improved the init_guess after each
            calculated value, however, instability still there. The best results were obtained by taking the last 
            solution as the init_guess for the next solution like in the following.. """
            # One by one solution for kappa values
            res = []
            init_guess = 0.00001
            for kappa in self.kappa_t:
                sol = root(lambda eps_bot: self.get_N_t(np.array([kappa]), eps_bot), np.array([init_guess]), tol=1e-6).x[0]

                # Using get_N_t_single which get scaler values for debugging (TODO: to be deleted later)
                # sol = root(lambda eps_bot: self.get_N_t_single(kappa, eps_bot), init_guess, tol=1e-6).x[0]

                # This condition is to avoid having init_guess~0 which causes non-convergence
                if sol > 1e-5:
                    init_guess = sol
                res.append(sol)
            res = np.array(res)

            # res = np.array([root(lambda eps_bot: self.get_N_t(np.array([kappa]), eps_bot), np.array([0.0000001]),
            #                      tol=1e-6).x[0] for kappa in self.kappa_t])
            # res = np.array([root(lambda eps_bot: self.get_N_t_single(kappa, eps_bot), 0.0000001,
            #                      tol=1e-6).x[0] for kappa in self.kappa_t])
            return res
        else:
            # Array solution for the whole kappa_t
            res = root(lambda eps_bot_t: self.get_N_t(self.kappa_t, eps_bot_t),
                       0.0000001 + np.zeros_like(self.kappa_t), tol=1e-6)
            if not res.success:
                print('No solution', res.message)
            return res.x
>>>>>>> f57e8635

    # POSTPROCESSING

    kappa_cr = tr.Property(depends_on=DEPSTR)
    '''Curvature at which a critical strain is attained at the eps_bot'''

    @tr.cached_property
    def _get_kappa_cr(self):
        res = root(lambda kappa: self.get_N_t(kappa, self.eps_cr),
                   0.0000001 + np.zeros_like(self.eps_cr), tol=1e-10)
        if not res.success:
            print('No kappa_cr solution (for plot_norm() function)', res.message)
        return res.x

    M_s_t = tr.Property(depends_on=DEPSTR)
    '''Bending moment (steel)
    '''

    @tr.cached_property
    def _get_M_s_t(self):
        eps_z_tj = self.symb.get_eps_z(
            self.kappa_t[:, np.newaxis], self.eps_bot_t[:, np.newaxis],
            self.z_j[np.newaxis, :]
        )

        # Get the crack bridging force in each reinforcement layer
        # given the corresponding crack-bridge law.
        N_tj = self.cross_section_layout.get_N_tj(eps_z_tj)
        return -np.einsum('tj,j->t', N_tj, self.z_j)

    M_c_t = tr.Property(depends_on=DEPSTR)
    '''Bending moment (concrete)
    '''

    @tr.cached_property
    def _get_M_c_t(self):
        z_tm = self.z_m[np.newaxis, :]
        b_z_m = self.cross_section_shape_.get_b(z_tm)
        N_z_tm2 = b_z_m * self.get_sig_c_z(self.kappa_t, self.eps_bot_t, z_tm)
        return -np.trapz(N_z_tm2 * z_tm, x=z_tm, axis=-1)

    M_t = tr.Property(depends_on=DEPSTR)
    '''Bending moment
    '''
    @tr.cached_property
    def _get_M_t(self):
        # print('M - k recalculated')
        eta_factor = 1.
        return eta_factor * (self.M_c_t + self.M_s_t)

    # @tr.cached_property
    # def _get_M_t(self):
    #     initial_step = (self.high_kappa - self.low_kappa) / self.num_of_trials
    #     for i in range(self.num_of_trials):
    #         try:
    #             M_t = self.M_c_t + self.M_s_t
    #         except SolutionNotFoundError:
    #             print('failed high_kappa: ', self.high_kappa)
    #             self.high_kappa -= initial_step
    #         else:
    #             # This will run when no exception has been received
    #             print('success high_kappa: ', self.high_kappa)
    #             if i == 0:
    #                 print('Note: high_kappa success from 1st try! selecting a higher value for high_kappa may produce '
    #                       'a more reliable result!')
    #             return M_t
    #     print('No solution has been found!')
    #     return M_t

    N_s_tj = tr.Property(depends_on=DEPSTR)
    '''Normal forces (steel)
    '''

    @tr.cached_property
    def _get_N_s_tj(self):
        return self.get_N_s_tj(self.kappa_t, self.eps_bot_t)

    eps_tm = tr.Property(depends_on=DEPSTR)
    '''strain profiles
    '''

    @tr.cached_property
    def _get_eps_tm(self):
        return self.symb.get_eps_z(self.kappa_t[:, np.newaxis],
                              self.eps_bot_t[:, np.newaxis], self.z_m[np.newaxis, :])

    sig_tm = tr.Property(depends_on=DEPSTR)
    '''strain profiles
    '''

    @tr.cached_property
    def _get_sig_tm(self):
        return self.get_sig_c_z(
            self.kappa_t, self.eps_bot_t, self.z_m[np.newaxis, :]
        )

    M_norm = tr.Property(depends_on=DEPSTR)
    '''
    '''

    @tr.cached_property
    def _get_M_norm(self):
        # Section modulus @TODO optimize W for var b
        W = (self.b * self.H ** 2) / 6
        sig_cr = self.E_ct * self.eps_cr
        return W * sig_cr

    kappa_norm = tr.Property()

    def _get_kappa_norm(self):
        return self.kappa_cr

    inv_M_kappa = tr.Property(depends_on=DEPSTR)
    '''Return the inverted data points
    '''
    @tr.cached_property
    def _get_inv_M_kappa(self):
        try:
            """cut off the descending tails"""
            M_t = self.M_t
            I_max = np.argmax(M_t)
            I_min = np.argmin(M_t)
            M_I = np.copy(M_t[I_min:I_max + 1])
            kappa_I = np.copy(self.kappa_t[I_min:I_max + 1])
            # find the index corresponding to zero kappa
            idx = np.argmax(0 <= kappa_I)
            # and modify the values such that the
            # Values of moment are non-descending
            M_plus = M_I[idx:]
            M_diff = M_plus[:, np.newaxis] - M_plus[np.newaxis, :]
            n_ij = len(M_plus)
            ij = np.mgrid[0:n_ij:1, 0:n_ij:1]
            M_diff[np.where(ij[1] >= ij[0])] = 0
            i_x = np.argmin(M_diff, axis=1)
            M_I[idx:] = M_plus[i_x]
            return M_I, kappa_I
        except ValueError:
            print('M inverse has not succeeded, the M-Kappa solution may have failed due to '
                  'a wrong kappa range or not suitable material law!')
            return np.array([0]), np.array([0])


    def get_kappa_M(self, M):
        M_I, kappa_I = self.inv_M_kappa
        return np.interp(M, M_I, kappa_I)

    def plot_norm(self, ax1, ax2):
        idx = self.idx
        ax1.plot(self.kappa_t / self.kappa_norm, self.M_t / self.M_norm)
        ax1.plot(self.kappa_t[idx] / self.kappa_norm, self.M_t[idx] / self.M_norm, marker='o')
        ax2.barh(self.z_j, self.N_s_tj[idx, :], height=2, color='red', align='center')
        # ax2.fill_between(eps_z_arr[idx,:], z_arr, 0, alpha=0.1);
        ax3 = ax2.twiny()
        #  ax3.plot(self.eps_tm[idx, :], self.z_m, color='k', linewidth=0.8)
        ax3.plot(self.sig_tm[idx, :], self.z_m)
        ax3.axvline(0, linewidth=0.8, color='k')
        ax3.fill_betweenx(self.z_m, self.sig_tm[idx, :], 0, alpha=0.1)
        mpl_align_xaxis(ax2, ax3)

    M_scale = Float(1e+6)
    plot_strain = Bool(False)

    def plot(self, ax1, ax2, ax3):
        self.plot_mk_and_stress_profile(ax1, ax2)
        if self.plot_strain:
            self.plot_strain_profile(ax3)
        else:
            self.plot_mk_inv(ax3)

    @staticmethod
    def subplots(fig):
        ax1, ax2, ax3 = fig.subplots(1, 3)
        return ax1, ax2, ax3

    def update_plot(self, axes):
        self.plot(*axes)

    def plot_mk_inv(self, ax3):
        try:
            M, kappa = self.inv_M_kappa
            ax3.plot(M / self.M_scale, kappa)
        except ValueError:
            print('M inverse has not succeeded, the M-Kappa solution may have failed due to a wrong kappa range!')

        ax3.set_xlabel('Moment [kNm]')
        ax3.set_ylabel('Curvature[mm$^{-1}$]')

    def plot_mk_and_stress_profile(self, ax1, ax2):
        self.plot_mk(ax1)
        idx = self.idx
        ax1.plot(self.kappa_t[idx], self.M_t[idx] / self.M_scale, color='orange', marker='o')

        ax2.barh(self.z_j, self.N_s_tj[idx, :]/self.A_j, height=4, color='red', align='center')
        ax2.set_ylabel('z [mm]')
        ax2.set_xlabel('$\sigma_r$ [MPa]')

        ax22 = ax2.twiny()
        ax22.set_xlabel('$\sigma_c$ [MPa]')
        ax22.plot(self.sig_tm[idx, :], self.z_m)
        ax22.axvline(0, linewidth=0.8, color='k')
        ax22.fill_betweenx(self.z_m, self.sig_tm[idx, :], 0, alpha=0.1)
        mpl_align_xaxis(ax2, ax22)

    def plot_mk(self, ax1):
        ax1.plot(self.kappa_t, self.M_t / self.M_scale, label='M-K')
        ax1.set_ylabel('Moment [kNm]')
        ax1.set_xlabel('Curvature [mm$^{-1}$]')
        ax1.legend()

    def plot_strain_profile(self, ax):
        ax.set_ylabel('z [mm]')
        ax.set_xlabel(r'$\varepsilon$ [-]')
        ax.plot(self.eps_tm[self.idx, :], self.z_m)
        ax.axvline(0, linewidth=0.8, color='k')
        ax.fill_betweenx(self.z_m, self.eps_tm[self.idx, :], 0, alpha=0.1)

    def get_mk(self):
        return self.M_t / self.M_scale, self.kappa_t


class MKappaParamsStudy(ParametricStudy):
    """TODO - put into a separate python module"""
    def __init__(self, mc):
        self.mc = mc

    def plot(self, ax, param_name, value):
        ax.plot(self.mc.kappa_t, self.mc.M_t / self.mc.M_scale, label=param_name + '=' + str(value), lw=2)
        ax.set_ylabel('Moment [kNm]')
        ax.set_xlabel('Curvature [mm$^{-1}$]')
        ax.set_title(param_name)
        ax.legend()<|MERGE_RESOLUTION|>--- conflicted
+++ resolved
@@ -229,19 +229,6 @@
 
     @tr.cached_property
     def _get_eps_bot_t(self):
-<<<<<<< HEAD
-        # test the version with a loop over the array with eps_bot_t values
-        # and gather the solutions into an array
-        # x = [ root(lambda eps_bot_i: self.get_N_t(kappa_i, eps_bot_i),
-        #            0.0000001, tol=1e-6).x for kappa_i in self.kappa_t
-        # ]
-        # return np.array(x)
-        res = root(lambda eps_bot_t: self.get_N_t(self.kappa_t, eps_bot_t),
-                   0.0000001 + np.zeros_like(self.kappa_t), tol=1e-6)
-        if not res.success:
-            print('No solution', res.message)
-        return res.x
-=======
         if self.solve_for_eps_bot_pointwise:
             """ INFO: Instability in eps_bot solutions was caused by unsuitable init_guess value causing a convergence 
             to non-desired solutions. Solving the whole kappa_t array improved the init_guess after each
@@ -274,7 +261,6 @@
             if not res.success:
                 print('No solution', res.message)
             return res.x
->>>>>>> f57e8635
 
     # POSTPROCESSING
 
