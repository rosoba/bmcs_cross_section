import numpy as np
import sympy as sp
import traits.api as tr

from bmcs_cross_section.cs_design import CrossSectionDesign
from scipy.optimize import root
from bmcs_utils.api import \
<<<<<<< HEAD
    Model, Instance, Item, View, mpl_align_xaxis, SymbExpr, InjectSymbExpr, Float, Int, Bool, HistoryEditor

=======
    Model, Instance, Item, View, mpl_align_xaxis, ParametricStudy, \
    SymbExpr, InjectSymbExpr, Float, Int, Bool, HistoryEditor

from bmcs_cross_section.norms.ec2 import EC2
>>>>>>> 77117a16

class SolutionNotFoundError(ValueError):
    pass


class MKappaSymbolic(SymbExpr):
    """This class handles all the symbolic calculations
    so that the class MomentCurvature doesn't use sympy ever
    """
    # -------------------------------------------------------------------------
    # Symbolic derivation of expressions
    # -------------------------------------------------------------------------
    kappa = sp.Symbol('kappa', real=True)
    eps_top = sp.symbols('varepsilon_top', real=True)
    eps_bot = sp.symbols('varepsilon_bot', real=True)
    b, h, z = sp.symbols('b, h, z', real=True, nonnegative=True)
    eps = sp.Symbol('varepsilon', real=True)

    # -------------------------------------------------------------------------
    # Symbolic derivation of expressions
    # -------------------------------------------------------------------------
    # Linear profile of strain over the cross section height
    eps_z_ = eps_bot + z * (eps_top - eps_bot) / h
    eps_top_solved = {eps_top: sp.solve(kappa + eps_z_.diff(z), eps_top)[0]}
    eps_z = eps_z_.subs(eps_top_solved)

    # ----------------------------------------------------------------
    # SymbExpr protocol: Parameter names to be fetched from the model
    # ----------------------------------------------------------------
    symb_model_params = ()

    symb_expressions = [
        ('eps_z', ('kappa', 'eps_bot', 'z')),
    ]


class MKappa(Model, InjectSymbExpr):
    """Class returning the moment curvature relationship."""
    name = 'Moment-Curvature'

    symb_class = MKappaSymbolic
    cs_design = Instance(CrossSectionDesign, ())

    depends_on = ['cs_design']
    ipw_tree = ['cs_design']
    # Use PrototypedFrom only when the prototyped object is a class
    # (The prototyped attribute behaves similarly
    # to a delegated attribute, until it is explicitly
    # changed; from that point forward, the prototyped attribute
    # changes independently from its prototype.)
    # (it's kind of like tr.DelegatesTo('cs_design.cross_section_shape'))
    cross_section_shape = tr.DelegatesTo('cs_design')
    cross_section_shape_ = tr.DelegatesTo('cs_design')
    cross_section_layout = tr.DelegatesTo('cs_design')
    matrix = tr.DelegatesTo('cs_design', 'concrete')

    # Geometry
    H = tr.DelegatesTo('cross_section_shape_')

    DEPSTR = 'state_changed'

    n_m = Int(100, DSC=True, desc='Number of discretization points along the height of the cross-section')

    # @todo: fix the dependency - `H` should be replaced by _GEO
    z_m = tr.Property(depends_on=DEPSTR)

    @tr.cached_property
    def _get_z_m(self):
        return np.linspace(0, self.H, self.n_m)

    low_kappa = Float(0.0, BC=True, GEO=True)
    high_kappa = Float(0.00002, BC=True, GEO=True)
    n_kappa = Int(100, BC=True)
    step_kappa = tr.Property(Float, depends_on='low_kappa, high_kappa')
    @tr.cached_property
    def _get_step_kappa(self):
        return float((self.high_kappa-self.low_kappa)/self.n_kappa)

    kappa_slider = Float(0.0000001)

    ipw_view = View(
        Item('low_kappa', latex=r'\text{Low}~\kappa'), #, editor=FloatEditor(step=0.00001)),
        Item('high_kappa', latex=r'\text{High}~\kappa'), # , editor=FloatEditor(step=0.00001)),
        Item('n_kappa', latex='n_{\kappa}'),
        Item('n_m', latex='n_m'),
        Item('plot_mk_inverse', latex=r'\text{Plot}~\kappa\text{-M}'),
        # Item('solve_for_eps_bot_pointwise'),
        Item('kappa_slider', latex='\kappa', readonly=True),
             # editor=FloatRangeEditor(low_name='low_kappa',
             #                         high_name='high_kappa',
             #                         n_steps_name='n_kappa')
             # ),
        time_editor=HistoryEditor(label='κ slider',
                                  var='kappa_slider',
                                  min_var='low_kappa',
                                  max_var='high_kappa',
                                  step_value=0.001
                                  ),
    )

    idx = tr.Property(depends_on='kappa_slider')

    apply_material_safety_factors = tr.Bool(False)

    @tr.cached_property
    def _get_idx(self):
        return self.get_idx_matching_kappa_value()

    def get_idx_matching_kappa_value(self, kappa_value=None):
        ks = self.kappa_slider if kappa_value is None else kappa_value
        idx = np.argmax(ks <= self.kappa_t)
        return idx

    kappa_t = tr.Property(tr.Array(np.float_), depends_on=DEPSTR)
    '''Curvature values for which the bending moment must be found
    '''

    @tr.cached_property
    def _get_kappa_t(self):
        n_kappa = self.n_kappa
        low_kappa = self.low_kappa
        high_kappa = self.high_kappa
        if low_kappa >= 0:
            # Make kappa list denser up to (0.15 * the kappa range) to capture cracking moment properly, otherwise
            # deflections in SLS might be inaccurate
            n_1 = int(0.4 * n_kappa)
            n_2 = n_kappa - n_1
            return np.concatenate((np.linspace(low_kappa, 0.15 * high_kappa, n_1, endpoint=False),
                                       np.linspace(0.15 * high_kappa, high_kappa, n_2)))
        else:
            return np.linspace(low_kappa, high_kappa, n_kappa)

    z_j = tr.Property
    def _get_z_j(self):
        return self.cross_section_layout.z_j

    A_j = tr.Property
    def _get_A_j(self):
        return self.cross_section_layout.A_j

    def get_eps_z_tj(self, kappa_t, eps_bot_t):
        """strains in all reinforcement layers
        """
        return self.symb.get_eps_z(
            kappa_t[:, np.newaxis], eps_bot_t[:, np.newaxis],
            self.z_j[np.newaxis, :]
        )

    # Normal force in steel (tension and compression)
    def get_N_s_tj(self, kappa_t, eps_bot_t):
        # get the strain at the height of the reinforcement
        # Get the crack bridging force in each reinforcement layer
        # given the corresponding crack-bridge law.
        eps_z_tj = self.get_eps_z_tj(kappa_t, eps_bot_t)
        N_s_tj = self.cross_section_layout.get_N_tj(eps_z_tj)
        return N_s_tj

    # TODO - [RC] avoid repeated evaluations of stress profile in
    #            N and M calculations for the same inputs as it
    #            is the case now.
    def get_sig_c_z(self, kappa_t, eps_bot_t, z_tm):
        """Get the stress profile over the height"""
        eps_z = self.symb.get_eps_z(kappa_t[:, np.newaxis], eps_bot_t[:, np.newaxis], z_tm)
        sig_c_z = self.matrix.get_sig(eps_z)
        return sig_c_z

    # Normal force in concrete (tension and compression)
    def get_N_c_t(self, kappa_t, eps_bot_t):
        z_tm = self.z_m[np.newaxis, :]
        b_z_m = self.cross_section_shape_.get_b(z_tm)
        N_z_tm2 = b_z_m * self.get_sig_c_z(kappa_t, eps_bot_t, z_tm)
        return np.trapz(N_z_tm2, x=z_tm, axis=-1)
        # Slightly faster option but first and last value will be slightly higher here
        # return np.sum(N_z_tm2 * self.cross_section_shape_.H/self.n_kappa, axis=1)

    def get_N_t(self, kappa_t, eps_bot_t):
        N_s_t = np.sum(self.get_N_s_tj(kappa_t, eps_bot_t), axis=-1)
        N_c_t = self.get_N_c_t(kappa_t, eps_bot_t)
        return N_c_t + N_s_t

    # SOLVER: Get eps_bot to render zero force

    eps_bot_sol_t = tr.Property(depends_on=DEPSTR)
    r'''Resolve the tensile strain to get zero normal force for the prescribed curvature'''

    solve_for_eps_bot_pointwise = Bool(True, BC=True, GEO=True)

    @tr.cached_property
    def _get_eps_bot_sol_t(self):
        if self.solve_for_eps_bot_pointwise:
            """ INFO: Instability in eps_bot solutions was caused by unsuitable init_guess value causing a convergence 
            to non-desired solutions. Solving the whole kappa_t array improved the init_guess after each
            calculated value, however, instability still there. The best results were obtained by taking the last 
            solution as the init_guess for the next solution like in the following.. """
            # One by one solution for kappa values
            eps_bot_sol_for_pos_kappa = self._get_eps_bot_piecewise_sol(kappa_pos=True)
            eps_bot_sol_for_neg_kappa = self._get_eps_bot_piecewise_sol(kappa_pos=False)
            res = np.concatenate([eps_bot_sol_for_neg_kappa, eps_bot_sol_for_pos_kappa])
            return res
        else:
            # Array solution for the whole kappa_t
            res = root(lambda eps_bot_t: self.get_N_t(self.kappa_t, eps_bot_t),
                       0.0000001 + np.zeros_like(self.kappa_t), tol=1e-6)
            if not res.success:
                print('No solution', res.message)
            return res.x

    def _get_eps_bot_piecewise_sol(self, kappa_pos=True):
        if kappa_pos:
            kappas = self.kappa_t[np.where(self.kappa_t >= 0)]
        else:
            kappas = self.kappa_t[np.where(self.kappa_t < 0)]

        res = []
        if kappa_pos:
            init_guess = 0.00001
            kappa_loop_list = kappas
        else:
            init_guess = -0.00001
            kappa_loop_list = reversed(kappas)

        for kappa in kappa_loop_list:
            eps_bot_sol = root(lambda eps_bot: self.get_N_t(np.array([kappa]), eps_bot),
                               np.array([init_guess]),
                               tol=1e-6).x[0]

            # This condition is to avoid having init_guess≈0 which causes no convergence
            if abs(eps_bot_sol) > 1e-5:
                init_guess = eps_bot_sol
            res.append(eps_bot_sol)

        if kappa_pos:
            return res
        else:
            return list(reversed(res))

    # POSTPROCESSING

    eps_z_sol_tj = tr.Property(depends_on='state_changed')
    @tr.cached_property
    def _get_eps_z_sol_tj(self):
        return self.symb.get_eps_z(
            self.kappa_t[:, np.newaxis], self.eps_bot_sol_t[:, np.newaxis],
            self.z_j[np.newaxis, :]
        )

    kappa_cr = tr.Property(depends_on=DEPSTR)
    '''Curvature at which a critical strain is attained at the eps_bot'''

    @tr.cached_property
    def _get_kappa_cr(self):
        res = root(lambda kappa: self.get_N_t(kappa, self.eps_cr),
                   0.0000001 + np.zeros_like(self.eps_cr), tol=1e-10)
        if not res.success:
            print('No kappa_cr solution (for plot_norm() function)', res.message)
        return res.x

    M_s_t = tr.Property(depends_on=DEPSTR)
    '''Bending moment (steel)
    '''

    @tr.cached_property
    def _get_M_s_t(self):
        if len(self.z_j) == 0:
            return np.zeros_like(self.kappa_t)

        eps_z_tj = self.eps_z_sol_tj

        # Get the crack bridging force in each reinforcement layer
        # given the corresponding crack-bridge law.
        N_tj = self.cross_section_layout.get_N_tj(eps_z_tj)
        return np.einsum('tj,j->t', N_tj, self.z_j)

    M_c_t = tr.Property(depends_on=DEPSTR)
    '''Bending moment (concrete)
    '''

    @tr.cached_property
    def _get_M_c_t(self):
        z_tm = self.z_m[np.newaxis, :]
        b_z_m = self.cross_section_shape_.get_b(z_tm)
        N_z_tm2 = b_z_m * self.get_sig_c_z(self.kappa_t, self.eps_bot_sol_t, z_tm)
        return np.trapz(N_z_tm2 * z_tm, x=z_tm, axis=-1)
        # Slightly faster option but first and last value will be slightly higher here
        # return np.sum(N_z_tm2 * z_tm * self.cross_section_shape_.H/self.n_kappa, axis=1)

    M_t = tr.Property(depends_on=DEPSTR)
    '''Bending moment
    '''
    @tr.cached_property
    def _get_M_t(self):
        # Multiplied with (-1) to have positive moments when simply supported beam and negative moments when cantilever
        # print('M - k recalculated')
        eta_factor = 1.
        return - eta_factor * (self.M_c_t + self.M_s_t)

    N_s_tj = tr.Property(depends_on=DEPSTR)
    '''Normal forces (steel)
    '''

    @tr.cached_property
    def _get_N_s_tj(self):
        return self.get_N_s_tj(self.kappa_t, self.eps_bot_sol_t)

    eps_tm = tr.Property(depends_on=DEPSTR)
    '''strain profiles
    '''

    @tr.cached_property
    def _get_eps_tm(self):
        return self.symb.get_eps_z(self.kappa_t[:, np.newaxis],
                              self.eps_bot_sol_t[:, np.newaxis], self.z_m[np.newaxis, :])

    sig_tm = tr.Property(depends_on=DEPSTR)
    '''stress profiles
    '''

    @tr.cached_property
    def _get_sig_tm(self):
        return self.get_sig_c_z(
            self.kappa_t, self.eps_bot_sol_t, self.z_m[np.newaxis, :]
        )

    M_norm = tr.Property(depends_on=DEPSTR)
    '''
    '''

    @tr.cached_property
    def _get_M_norm(self):
        # Section modulus @TODO optimize W for var b
        W = (self.b * self.H ** 2) / 6
        sig_cr = self.E_ct * self.eps_cr
        return W * sig_cr

    kappa_norm = tr.Property()

    def _get_kappa_norm(self):
        return self.kappa_cr

    inv_M_kappa = tr.Property(depends_on=DEPSTR)
    '''Return the inverted data points
    '''
    @tr.cached_property
    def _get_inv_M_kappa(self):
        try:
            """cut off the descending tails"""
            M_t = self.M_t
            kappa_t = self.kappa_t
            I_max = np.argmax(M_t)
            if np.any(kappa_t < 0):
                I_min = np.argmin(M_t)
                if I_min < I_max:
                    M_I = np.copy(M_t[I_min:I_max + 1])
                    kappa_I = np.copy(kappa_t[I_min:I_max + 1])
                    # find the index corresponding to zero kappa
                    idx = np.argmax(0 <= kappa_I)
                else:
                    raise Exception("Index of M_I min is larger than M_I max!")
            else:
                M_I = np.copy(M_t[0:I_max + 1])
                kappa_I = np.copy(kappa_t[0:I_max + 1])
                idx = 0
            # and modify the values such that the
            # Values of moment are non-descending
            M_plus = M_I[idx:]
            M_diff = M_plus[:, np.newaxis] - M_plus[np.newaxis, :]
            n_ij = len(M_plus)
            ij = np.mgrid[0:n_ij:1, 0:n_ij:1]
            M_diff[np.where(ij[1] >= ij[0])] = 0
            i_x = np.argmin(M_diff, axis=1)
            M_I[idx:] = M_plus[i_x]
            return M_I, kappa_I
        except ValueError:
            print('M inverse has not succeeded, the M-Kappa solution may have failed due to '
                  'a wrong kappa range or not suitable material law!')
            return np.array([0]), np.array([0])


    def get_kappa_M(self, M):
        M_I, kappa_I = self.inv_M_kappa
        return np.interp(M, M_I, kappa_I)

    def plot_norm(self, ax1, ax2):
        idx = self.idx
        ax1.plot(self.kappa_t / self.kappa_norm, self.M_t / self.M_norm)
        ax1.plot(self.kappa_t[idx] / self.kappa_norm, self.M_t[idx] / self.M_norm, marker='o')
        ax2.barh(self.z_j, self.N_s_tj[idx, :], height=2, color='red', align='center')
        # ax2.fill_between(eps_z_arr[idx,:], z_arr, 0, alpha=0.1);
        ax3 = ax2.twiny()
        #  ax3.plot(self.eps_tm[idx, :], self.z_m, color='k', linewidth=0.8)
        ax3.plot(self.sig_tm[idx, :], self.z_m)
        ax3.axvline(0, linewidth=0.8, color='k')
        ax3.fill_betweenx(self.z_m, self.sig_tm[idx, :], 0, alpha=0.1)
        mpl_align_xaxis(ax2, ax3)

    M_scale = Float(1e+6)
    plot_mk_inverse = Bool(False)

    def plot(self, ax1, ax2, ax22, ax3):
        self.plot_mk_and_stress_profile(ax1, ax2, ax22)
        if self.plot_mk_inverse:
            self.plot_mk_inv(ax3)
        else:
            self.plot_strain_profile(ax3)

    @staticmethod
    def subplots(fig):
        ax1, ax2, ax3 = fig.subplots(1, 3)
        ax22 = ax2.twiny()
        return ax1, ax2, ax22, ax3

    def update_plot(self, axes):
        self.plot(*axes)

    def plot_mk_inv(self, ax3):
        try:
            M, kappa = self.inv_M_kappa
            ax3.plot(M / self.M_scale, kappa)
        except ValueError:
            print('M inverse has not succeeded, the M-Kappa solution may have failed due to a wrong kappa range!')

        ax3.set_xlabel('Moment [kNm]')
        ax3.set_ylabel('Curvature[mm$^{-1}$]')

    def plot_mk_and_stress_profile(self, ax1, ax2, ax22):
        self.plot_mk(ax1)
        idx = self.idx
        ax1.plot(self.kappa_t[idx], self.M_t[idx] / self.M_scale, color='orange', marker='o')

        if len(self.z_j):
            ax2.barh(self.z_j, self.N_s_tj[idx, :]/self.A_j, height=4, color='red', align='center')
            ax2.set_ylabel('z [mm]')
            ax2.set_xlabel('$\sigma_r$ [MPa]')

        ax22.set_xlabel('$\sigma_c$ [MPa]')
        ax22.plot(self.sig_tm[idx, :], self.z_m)
        ax22.axvline(0, linewidth=0.8, color='k')
        ax22.fill_betweenx(self.z_m, self.sig_tm[idx, :], 0, alpha=0.1)
        mpl_align_xaxis(ax2, ax22)

    def plot_mk(self, ax1, dashed=False, color='#1f77b4'):
        ax1.plot(self.kappa_t, self.M_t / self.M_scale, '--' if dashed else '-', c=color, label='Sim.')
        ax1.set_ylabel('Moment [kNm]')
        ax1.set_xlabel('Curvature [mm$^{-1}$]')
        ax1.legend()


    def plot_strain_profile(self, ax):
        ax.set_ylabel('z [mm]')
        ax.set_xlabel(r'$\varepsilon$ [-]')
        ax.plot(self.eps_tm[self.idx, :], self.z_m)
        ax.axvline(0, linewidth=0.8, color='k')
        ax.fill_betweenx(self.z_m, self.eps_tm[self.idx, :], 0, alpha=0.1)

        eps_z_j = self.eps_z_sol_tj[self.idx]
        ax.barh(self.z_j, eps_z_j,
                height=4, color='red', align='center')
        ax.barh(self.z_j, self.cross_section_layout.eps_0_j, left=eps_z_j,
                height=2, color='blue', align='center')

    def get_mk(self):
        return self.M_t / self.M_scale, self.kappa_t
<<<<<<< HEAD
=======

    def get_bd(self, upper_reinforcement=False):
        if self.cross_section_shape != 'rectangle':
            return self.cross_section_shape_.get_cs_area()

        z = list(self.cross_section_layout.items.values())[0].z
        h = self.cross_section_shape_.H
        b = self.cross_section_shape_.B
        if upper_reinforcement:
            d = z
        else:
            d = h - z
        return b * d

    def _get_stresses_at_maxium_moment(self):
        kappa_by_M_max = self.kappa_t[np.argmax(self.M_t)]
        idx = self.get_idx_matching_kappa_value(kappa_by_M_max)
        reinf_max_stress = self.N_s_tj[idx, :] / self.A_j
        sig_tm = self.sig_tm[idx, :]
        concr_max_stress_t = np.max(sig_tm[sig_tm > 0]) if sig_tm[sig_tm > 0].size != 0 else 0
        concr_max_stress_c = np.min(sig_tm[sig_tm <= 0]) if sig_tm[sig_tm <= 0].size != 0 else 0
        return reinf_max_stress, concr_max_stress_c, concr_max_stress_t

    def _get_strains_at_maxium_moment(self):
        kappa_by_M_max = self.kappa_t[np.argmax(self.M_t)]
        idx = self.get_idx_matching_kappa_value(kappa_by_M_max)
        reinf_max_strain = []
        # get it for all reinf layers
        for reinf_item in list(self.cross_section_layout.items.values()):
            z = reinf_item.z
            reinf_max_strain.append(np.interp(z, self.z_m, self.eps_tm[idx, :]))
        concr_max_strain_t = np.max(self.eps_tm[idx, :])
        concr_max_strain_c = np.min(self.eps_tm[idx, :])
        return np.array(reinf_max_strain), concr_max_strain_c, concr_max_strain_t

    def get_M_n_ACI(self):
        """
        According to ACI 440.1R-15
        """
        matmod = list(self.cross_section_layout.items.values())[0].matmod
        reinf_layers_num = len(list(self.cross_section_layout.items.values()))
        if matmod != 'carbon' or reinf_layers_num > 1:
            print('This approach is valid only for FRP reinf. with 1 reinf. layer!')
            return
        f_cm = self.matrix_.f_cm
        f_fu = list(self.cross_section_layout.items.values())[0].matmod_.f_t
        E_f = list(self.cross_section_layout.items.values())[0].matmod_.E
        A_f = list(self.cross_section_layout.items.values())[0].A
        z = list(self.cross_section_layout.items.values())[0].z
        d = self.cross_section_shape_.H - z
        b = self.cross_section_shape_.B
        rho = A_f / (b * d)

        # Balanced reinf ratio:
        eps_cu = EC2.get_eps_cu1(f_cm - 8)
        beta_1 = 0.85 if f_cm <= 28 else max((0.85 - 0.05 * (f_cm - 28) / 7), 0.65)
        rho_fb = 0.85 * beta_1 * (f_cm / f_fu) * (E_f * eps_cu / (E_f * eps_cu + f_fu))

        # Get_M_n for rho < rho_fb
        if rho < rho_fb:
            eps_fu = f_fu / E_f
            c_b = (eps_cu / (eps_cu + eps_fu)) * d
            M_n = A_f * f_fu * (d - beta_1 * c_b / 2) / 1e6
        else:
            rho_f = A_f / (b * d)
            f_f = np.minimum(
                np.sqrt(((E_f * eps_cu) ** 2) / 4 + 0.85 * beta_1 * f_cm * E_f * eps_cu / rho_f) - 0.5 * E_f * eps_cu,
                f_fu)
            a = A_f * f_f / (0.85 * f_cm * b)
            M_n = A_f * f_f * (d - a / 2) / 1e6
        return M_n

    def plot_M_rho_to_M_rho_for_other_mc(self, mc, rho_list=None, ax=None, n_rho=50, mc_reinf_layers_rho_factors=[1]):
        rho_list, M_max = self.plot_M_rho_and_util_factors(type='stress',
                                                           rho_list=rho_list,
                                                           n_rho=n_rho,
                                                           reinf_layers_rho_factors=mc_reinf_layers_rho_factors,
                                                           return_rho_list_M_max=True)
        rho_list, mc_M_max = mc.plot_M_rho_and_util_factors(type='stress',
                                                              rho_list=rho_list,
                                                              n_rho=n_rho,
                                                              reinf_layers_rho_factors=mc_reinf_layers_rho_factors,
                                                              return_rho_list_M_max=True)
        fig = None
        if ax is None:
            fig, ax = plt.subplots()
            fig.set_size_inches(5.5, 3.4)

        M_max_ratio = np.array(mc_M_max) / np.array(M_max)
        ratio_max = np.max(M_max_ratio)
        ax.axhline(y=ratio_max, color='r')
        ax.annotate(r'max= ' + str(ratio_max), xy=(0, 1.04 * ratio_max), color='r')

        ax.plot(rho_list, M_max_ratio, c='black')
        ax.set_ylabel(r'$M_\mathrm{max2}/M_\mathrm{max1}$')
        ax.set_xlabel(r'Reinforcement ratio $\rho$')
        ax.set_ylim(ymin=0)
        ax.set_xlim(xmin=0)
        ax.grid(color='#e6e6e6', linewidth=0.7)

        if fig is not None:
            return fig, ax

    # def plot_M_rho_to_M_rho_for_other_mc(self, mc, rho_list=None, ax=None, n_rho=50, mc_reinf_layers_rho_factors=[1]):
    #     fig = None
    #     if ax is None:
    #         fig, ax = plt.subplots()
    #         fig.set_size_inches(5.5, 3.4)
    #     if rho_list is None:
    #         n_1 = int(0.35 * n_rho)
    #         n_2 = int(0.25 * n_rho)
    #         n_3 = n_rho - n_1 - n_2
    #         rho_list = np.concatenate((np.linspace(0.0, 0.004, n_1, endpoint=False),
    #                                    np.linspace(0.004, 0.006, n_2, endpoint=False),
    #                                    np.linspace(0.006, 0.025, n_3)))
    #         print('Non regular rho_list was created (denser up to rho = 0.4%).')
    #     M_max = []
    #     mc_M_max = []
    #     for rho in rho_list:
    #         list(self.cross_section_layout.items.values())[0].A = rho * self.get_bd()
    #         self.state_changed = True
    #         M = self.M_t / self.M_scale
    #         M_max.append(np.max(M))
    #
    #         for i, factor in enumerate(mc_reinf_layers_rho_factors):
    #             mc.cross_section_layout.items[i].A = factor * rho * mc.get_bd()
    #         mc.state_changed = True
    #         M = mc.M_t / mc.M_scale
    #         mc_M_max.append(np.max(M))
    #
    #     M_max_ratio = np.array(mc_M_max) / np.array(M_max)
    #     ratio_max = np.max(M_max_ratio)
    #     ax.axhline(y=ratio_max, color='r')
    #     ax.annotate(r'max= ' + str(ratio_max), xy=(0, 1.04 * ratio_max), color='r')
    #
    #     ax.plot(rho_list, M_max_ratio, c='black')
    #     ax.set_ylabel(r'$M_\mathrm{max2}/M_\mathrm{max1}$')
    #     ax.set_xlabel(r'Reinforcement ratio $\rho$')
    #     ax.set_ylim(ymin=0)
    #     ax.set_xlim(xmin=0)
    #     ax.grid(color='#e6e6e6', linewidth=0.7)
    #
    #     if fig is not None:
    #         return fig, ax

    # Backward compatibility
    def plot_M_rho_and_stress_rho(self, rho_list=None, axes=None, n_rho=50, reinf_layers_rho_factors=[1],
                                  return_rho_list_M_max=False):
        return self.plot_M_rho_and_util_factors(type='stress', rho_list=rho_list, axes=axes, n_rho=n_rho,
                                                reinf_layers_rho_factors=reinf_layers_rho_factors,
                                                return_rho_list_M_max=return_rho_list_M_max)

    # Backward compatibility
    def plot_M_rho_and_strain_rho(self, rho_list=None, axes=None, n_rho=50, reinf_layers_rho_factors=[1],
                                  return_rho_list_M_max=False):
        return self.plot_M_rho_and_util_factors(type='strain', rho_list=rho_list, axes=axes, n_rho=n_rho,
                                                reinf_layers_rho_factors=reinf_layers_rho_factors,
                                                return_rho_list_M_max=return_rho_list_M_max)

    def plot_M_rho_and_util_factors(self, type='stress', rho_list=None, axes=None, n_rho=50,
                                    reinf_layers_rho_factors=[1], return_rho_list_M_max=False):
        """
            :param reinf_layers_rho_factors: for two reinf layers setting this to [0.5, 0.5] will assign
            rho value of 0.5 * rho to each reinf layer
            """
        if rho_list is None:
            n_1 = int(0.35 * n_rho)
            n_2 = int(0.25 * n_rho)
            n_3 = n_rho - n_1 - n_2
            rho_list = np.concatenate((np.linspace(0.0, 0.004, n_1, endpoint=False),
                                       np.linspace(0.004, 0.006, n_2, endpoint=False),
                                       np.linspace(0.006, 0.025, n_3)))
            print('Non regular rho_list was created (denser up to rho = 0.4%).')
        M_max = []
        reinf_st = []
        concrete_st_c = []

        for rho in rho_list:
            for i, factor in enumerate(reinf_layers_rho_factors):
                list(self.cross_section_layout.items.values())[i].A = factor * rho * self.get_bd()
            self.state_changed = True
            M = self.M_t / self.M_scale
            M_max.append(np.max(M))

            if type == 'stress':
                reinf_max_st, concr_max_st_c, _ = self._get_stresses_at_maxium_moment()
            elif type == 'strain':
                reinf_max_st, concr_max_st_c, _ = self._get_strains_at_maxium_moment()
            reinf_st.append(reinf_max_st)
            concrete_st_c.append(concr_max_st_c)

        if return_rho_list_M_max:
            return rho_list, M_max

        if axes is None:
            fig, (ax_M, ax_util_conc) = plt.subplots(2, 1)
            fig.set_size_inches(5.5, 6.8)
        else:
            ax_M, ax_util_conc = axes
        ax_M.plot(rho_list, M_max, c='black')
        last_M_max = M_max[-1]

        # Normalize stresses as an approximation to get the value (sigma_c,max/f_cm)
        if type == 'stress':
            concrete_st_c = -np.array(concrete_st_c)
            max_c = np.max(np.abs(concrete_st_c))
            concrete_st_c = concrete_st_c / max_c
            print('Conc. normalized by max_c = ', max_c)
        elif type == 'strain':
            concrete_st_c = np.abs(concrete_st_c / self.matrix_.eps_cu)
            concrete_st_c = np.where(concrete_st_c > 1, 1, concrete_st_c)

        reinf_st_lr = np.array(reinf_st).T  # where l is index for reinf layer and r for rho

        c1 = 'black'
        ax_util_conc.plot(rho_list, concrete_st_c, '--', color=c1,
                       label='Concrete utilization ratio $\psi_c$')  # = \sigma_{cc, max}/f_{\mathrm{cm}}

        c2 = 'red'
        ax_util_reinf = ax_util_conc.twinx()
        for i, reinf_st in enumerate(reinf_st_lr):
            reinf_item = list(self.cross_section_layout.items.values())[i]
            matmod = reinf_item.matmod
            z = reinf_item.z
            if type == 'stress':
                f_ult = reinf_item.matmod_.get_f_ult() # where f_ult is f_t (carbon) or f_st (steel)
                reinf_st = reinf_st / f_ult
            elif type == 'strain':
                eps_ult = reinf_item.matmod_.get_eps_ult()
                reinf_st = reinf_st / eps_ult

            if matmod == 'carbon' and i < 2:
                color = '#00569eff'
            elif matmod == 'steel' and i < 2:
                color = c2
            else:
                color = np.random.rand(3, )
            ax_util_reinf.plot(rho_list, reinf_st, '--', color=color,
                            label='Reinf. util. ratio $\psi_r$, ' + matmod + ', z=' + str(z))

        # Formatting plots:
        ax_M.axhline(y=last_M_max, color='r')
        ax_M.annotate(r'$M_{\mathrm{max, ' + str(rho_list[-1]) + '}} = ' + str(round(last_M_max, 2)) + '$ kNm',
                          xy=(0, 1.04 * last_M_max), color='r')
        ax_M.set_ylabel(r'$M_\mathrm{u}$ [kNm]')
        ax_M.set_xlabel(r'Reinforcement ratio $\rho$')
        ax_M.set_ylim(ymin=0)
        ax_M.set_xlim(xmin=0)
        ax_M.grid(color='#e6e6e6', linewidth=0.7)
        # ax_m_rho.legend()
        ax_util_conc.xaxis.set_major_formatter(PercentFormatter(xmax=1))
        ax_util_conc.set_xlabel(r'Reinforcement ratio $\rho$')
        ax_util_conc.set_ylabel('Concrete utilization ratio $\psi_c$') # $\psi_c = \sigma_{cc, max}/f_{\mathrm{cm}}$
        ax_util_conc.grid(color='#e6e6e6', linewidth=0.7)
        ax_util_conc.set_xlim(xmin=0)
        ax_util_conc.set_ylim(0, 1.07)
        ax_util_conc.legend()
        ax_util_reinf.tick_params(axis='y', labelcolor=c2)
        ax_util_reinf.set_ylabel('Reinf. utilization ratio $\psi_r$',
                              color=c2) # $\psi_r = \sigma_{r, max} / f_{\mathrm{ult}}$
        ax_util_reinf.set_xlim(xmin=0)
        ax_util_reinf.set_ylim(0, 1.07)
        ax_util_reinf.legend()

        if axes is None:
            return fig, (ax_M, ax_util_conc)

    def plot_mk_for_rho(self, rho, ax=None):
        """ TODO: This works for one reinf layer """
        A_old = list(self.cross_section_layout.items.values())[0].A
        list(self.cross_section_layout.items.values())[0].A = rho * self.get_bd()
        self.state_changed = True

        if ax is None:
            fig, ax = plt.subplots()
        self.plot_mk(ax)

        # Reassign the old value
        list(self.cross_section_layout.items.values())[0].A = A_old
        self.state_changed = True

        if ax is None:
            return fig


class MKappaParamsStudy(ParametricStudy):
    """TODO - put into a separate python module"""
    def __init__(self, mc):
        self.mc = mc

    def plot(self, ax, param_name, value):
        ax.plot(self.mc.kappa_t, self.mc.M_t / self.mc.M_scale, label=param_name + '=' + str(value), lw=2)
        ax.set_ylabel('Moment [kNm]')
        ax.set_xlabel('Curvature [mm$^{-1}$]')
        ax.set_title(param_name)
        ax.legend()
>>>>>>> 77117a16
<|MERGE_RESOLUTION|>--- conflicted
+++ resolved
@@ -5,15 +5,8 @@
 from bmcs_cross_section.cs_design import CrossSectionDesign
 from scipy.optimize import root
 from bmcs_utils.api import \
-<<<<<<< HEAD
     Model, Instance, Item, View, mpl_align_xaxis, SymbExpr, InjectSymbExpr, Float, Int, Bool, HistoryEditor
 
-=======
-    Model, Instance, Item, View, mpl_align_xaxis, ParametricStudy, \
-    SymbExpr, InjectSymbExpr, Float, Int, Bool, HistoryEditor
-
-from bmcs_cross_section.norms.ec2 import EC2
->>>>>>> 77117a16
 
 class SolutionNotFoundError(ValueError):
     pass
@@ -476,8 +469,6 @@
 
     def get_mk(self):
         return self.M_t / self.M_scale, self.kappa_t
-<<<<<<< HEAD
-=======
 
     def get_bd(self, upper_reinforcement=False):
         if self.cross_section_shape != 'rectangle':
@@ -773,5 +764,4 @@
         ax.set_ylabel('Moment [kNm]')
         ax.set_xlabel('Curvature [mm$^{-1}$]')
         ax.set_title(param_name)
-        ax.legend()
->>>>>>> 77117a16
+        ax.legend()