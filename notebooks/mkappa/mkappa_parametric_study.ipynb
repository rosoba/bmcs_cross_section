--- conflicted
+++ resolved
@@ -106,7 +106,6 @@
     "]\n",
     "\n",
     "MKappaParamsStudy(mc).run(params_config, [k_data[0], m_data[0]])"
-<<<<<<< HEAD
    ]
   },
   {
@@ -115,10 +114,6 @@
    "metadata": {},
    "outputs": [],
    "source": []
-=======
-   ],
-   "outputs": []
->>>>>>> 611768f5
   }
  ],
  "metadata": {
