{
 "cells": [
  {
   "cell_type": "markdown",
   "metadata": {},
   "source": [
    "# M-Kappa Parametric Study"
   ]
  },
  {
   "cell_type": "code",
   "execution_count": null,
   "metadata": {},
   "outputs": [],
   "source": [
    "%matplotlib widget"
   ]
  },
  {
   "cell_type": "code",
   "execution_count": null,
   "metadata": {},
   "outputs": [],
   "source": [
    "from bmcs_cross_section.api import MKappa, TShape, MKappaParamsStudy, BarLayer\n",
    "import numpy as np\n",
    "import matplotlib.pyplot as plt\n",
    "import bmcs_utils.api as bu\n",
    "import pandas as pd"
   ]
  },
  {
   "cell_type": "markdown",
   "metadata": {},
   "source": [
    "## Verification with Von der Heid. et al. (2020), [link](https://www.heringinternational.com/fileadmin/media/archive1/downloads/architekturbeton/Bauingenieur_06_2020_S.210-219.pdf), Carbon reinforcement"
   ]
  },
  {
   "cell_type": "code",
   "execution_count": null,
   "metadata": {},
   "outputs": [],
   "source": [
    "# HB-SU-0-1 to HB-SU-0-6\n",
    "excel_file = './verification_data/Von_der_Heid_2020/fig.xlsx'\n",
    "data = pd.read_excel(excel_file, engine='openpyxl')\n",
    "k_data= [data['HB-SU-0-1_Curvature'], data['HB-SU-0-2_Curvature'], \n",
    "         data['HB-SU-0-3_Curvature'], data['HB-SU-0-4_Curvature'], \n",
    "         data['HB-SU-0-5_Curvature'], data['HB-SU-0-6_Curvature']]\n",
    "\n",
    "m_data= [data['HB-SU-0-1_Moment'], data['HB-SU-0-2_Moment'],\n",
    "         data['HB-SU-0-3_Moment'], data['HB-SU-0-4_Moment'],\n",
    "         data['HB-SU-0-5_Moment'], data['HB-SU-0-6_Moment']]\n",
    "\n",
    "# E = 35786.7\n",
    "E = 39500\n",
    "\n",
    "# from bending test from σ_c,Riss\n",
    "eps_cr = ((6.365 + 6.306 + 5.635 + 5.627 + 5.452 + 5.627)/6)/E\n",
    "\n",
    "mc = MKappa(low_kappa = 0,\n",
    "            high_kappa = 0.0007)\n",
    "\n",
    "            # E_cc = E,\n",
    "            # E_ct = E,\n",
    "            # eps_cr = eps_cr, # 0.000163\n",
    "            # eps_tu = 9.02/E, \n",
    "            # eps_cy = 72/E, # 0.0019 from EC2 for C60\n",
    "            # eps_cu = (72/E)*2, # 0.0029 from EC2 for C60\n",
    "            # mu = 0.0)\n",
    "\n",
    "mc.cross_section_shape_.B = 90\n",
    "mc.cross_section_shape_.H = 30\n",
    "bl1 = BarLayer(name='carbon', z=8, count=2)#, ds=1, eps_0 =  )\n",
    "#bl1.matmod_.trait_set(f_sy = 435, f_st = 435)\n",
    "mc.cross_section_layout.add_layer(bl1)\n",
    "\n",
    "# mc.cross_section_layout.reinforcement = [Reinforcement(eps_sy=2712/240000, E=240000, z=8, A=2*3.62),\n",
    "#                                          Reinforcement(eps_sy=2712/240000, E=240000, z=22, A=2*3.62),]\n",
    "\n",
    "mc.interact()"
   ]
  },
  {
   "cell_type": "code",
   "execution_count": null,
   "metadata": {},
   "outputs": [],
   "source": [
    "%matplotlib widget\n",
    "params_config = [\n",
    "        ['B',      mc.cross_section_shape_, [70, 90, 110]],\n",
    "        ['H',      mc.cross_section_shape_, [20, 30, 40]],\n",
    "        ['E_ct',   mc.cs_design.concrete.tension_, [35000, 39500]],\n",
    "        ['E_cc',   mc.cs_design.concrete.compression_, [35000, 39500]],\n",
    "#         ['eps_cr', mc, [0.0001, 0.000147, 0.0002]],\n",
    "#         ['eps_cy', mc, [0.0015, 0.00182, 0.002]],\n",
    "#         ['eps_cu', mc, [0.003, 0.0035, 0.004]],\n",
    "#         ['eps_tu', mc, [0.0001, 0.000228, 0.0004]],\n",
    "#         ['mu',     mc, [0, 1]],\n",
    "#         ['z',      mc.cross_section_layout.reinforcement[0], [1, 29]],\n",
    "#         ['A',      mc.cross_section_layout.reinforcement[0], [70.14, 2* 70.14]],\n",
    "#         ['E',      mc.cross_section_layout.reinforcement[0], [130000, 135121, 140000]],\n",
    "#         ['eps_sy', mc.cross_section_layout.reinforcement[0], [0.010, 0.014, 0.018]],\n",
    "#         ['n_kappa',mc, [10, 100, 1000]],\n",
    "]\n",
    "\n",
    "MKappaParamsStudy(mc).run(params_config, [k_data[0], m_data[0]])"
   ]
<<<<<<< HEAD
  },
  {
   "cell_type": "code",
   "execution_count": null,
   "metadata": {},
   "outputs": [],
   "source": []
=======
>>>>>>> 31ca7628
  }
 ],
 "metadata": {
  "kernelspec": {
   "display_name": "bmcs_env2",
   "language": "python",
   "name": "python3"
  },
  "language_info": {
   "codemirror_mode": {
    "name": "ipython",
    "version": 3
   },
   "file_extension": ".py",
   "mimetype": "text/x-python",
   "name": "python",
   "nbconvert_exporter": "python",
   "pygments_lexer": "ipython3"
  }
 },
 "nbformat": 4,
 "nbformat_minor": 4
}<|MERGE_RESOLUTION|>--- conflicted
+++ resolved
@@ -108,7 +108,6 @@
     "\n",
     "MKappaParamsStudy(mc).run(params_config, [k_data[0], m_data[0]])"
    ]
-<<<<<<< HEAD
   },
   {
    "cell_type": "code",
@@ -116,8 +115,6 @@
    "metadata": {},
    "outputs": [],
    "source": []
-=======
->>>>>>> 31ca7628
   }
  ],
  "metadata": {
