--- conflicted
+++ resolved
@@ -16,6 +16,7 @@
      "name": "#%%\n"
     }
    },
+   "outputs": [],
    "source": [
     "%matplotlib widget\n",
     "from bmcs_cross_section.api import ReinfLayer, BarLayer, EC2, MKappa, TShape\n",
@@ -24,8 +25,7 @@
     "from os.path import join\n",
     "import pandas as pd\n",
     "import numpy as np"
-   ],
-   "outputs": []
+   ]
   },
   {
    "cell_type": "code",
@@ -35,6 +35,7 @@
      "name": "#%%\n"
     }
    },
+   "outputs": [],
    "source": [
     "bu.set_latex_mpl_format()\n",
     "plot_colors = bu.plot_colors\n",
@@ -133,8 +134,7 @@
     "    ver_data = [k, m]\n",
     "    \n",
     "    return ver_data"
-   ],
-   "outputs": []
+   ]
   },
   {
    "cell_type": "markdown",
@@ -151,22 +151,22 @@
      "name": "#%%\n"
     }
    },
+   "outputs": [],
    "source": [
     "mc = MKappa()\n",
     "bl1 = ReinfLayer(name='steel 1', z=10, A=100, count=2 )\n",
     "csl = mc.cross_section_layout\n",
     "csl.add_layer(bl1)"
-   ],
-   "outputs": []
-  },
-  {
-   "cell_type": "code",
-   "execution_count": null,
-   "metadata": {},
+   ]
+  },
+  {
+   "cell_type": "code",
+   "execution_count": null,
+   "metadata": {},
+   "outputs": [],
    "source": [
     "mc.interact()"
-   ],
-   "outputs": []
+   ]
   },
   {
    "cell_type": "markdown",
@@ -203,6 +203,7 @@
    "cell_type": "code",
    "execution_count": null,
    "metadata": {},
+   "outputs": [],
    "source": [
     "# Beam S3-1-F15\n",
     "ver_data = get_data(element1='verification_data',\n",
@@ -218,13 +219,13 @@
     "             material_r2='steel', z_r2=(300-26), A_r2=56, E_r2=202800, f_sy_r2=560)\n",
     "fig, ax = plot_mk_ver(mc, ver_data, r'$V_\\mathrm{f}$=1.5%, $\\rho$=0.3%', title='Gribniak et al. 2012', color_i=0)\n",
     "# mc.interact()"
-   ],
-   "outputs": []
-  },
-  {
-   "cell_type": "code",
-   "execution_count": null,
-   "metadata": {},
+   ]
+  },
+  {
+   "cell_type": "code",
+   "execution_count": null,
+   "metadata": {},
+   "outputs": [],
    "source": [
     "# Beam S3_1_F05\n",
     "ver_data = get_data(element1='./verification_data/Gribniak2012/', xlsx_file='fig_6.xlsx', k='S3_1_F05_Curvature', m='S3_1_F05_Moment')\n",
@@ -237,17 +238,16 @@
     "plot_mk_ver(mc, ver_data, r'$V_\\mathrm{f}$=0.5%, $\\rho$=0.3%', ax=ax, color_i=1)\n",
     "fig\n",
     "# mc.interact()"
-   ],
-   "outputs": []
-  },
-  {
-   "cell_type": "code",
-   "execution_count": null,
-   "metadata": {},
+   ]
+  },
+  {
+   "cell_type": "code",
+   "execution_count": null,
+   "metadata": {},
+   "outputs": [],
    "source": [
     "# fig.savefig('MK_Gribniak_S3-1-F15_S3-1-F05.pdf')"
-   ],
-   "outputs": []
+   ]
   },
   {
    "attachments": {
@@ -266,6 +266,7 @@
    "cell_type": "code",
    "execution_count": null,
    "metadata": {},
+   "outputs": [],
    "source": [
     "# R12-1,2 (rho = 0.6%)\n",
     "ver_data = get_data(element1='./verification_data/yang2010', element2='fig_18', xlsx_file='yang2010.xlsx', k='beam_R12_2_Curvature', m='beam_R12_2_Moment')\n",
@@ -283,8 +284,7 @@
     "fig, ax = plot_mk_ver(mc, ver_data, r'$V_\\mathrm{f}$=2%, $\\rho$=0.6%', title='Yang et al. 2010', color_i=0)\n",
     "fig.show()\n",
     "# mc.interact()"
-   ],
-   "outputs": []
+   ]
   },
   {
    "cell_type": "code",
@@ -294,6 +294,7 @@
      "name": "#%%\n"
     }
    },
+   "outputs": [],
    "source": [
     "# R13-2 (rho = 0.9%)\n",
     "ver_data = get_data(element1='./verification_data/yang2010', element2='fig_18', xlsx_file='yang2010.xlsx', k='beam_R13_2_Curvature', m='beam_R13_2_Moment')\n",
@@ -310,17 +311,16 @@
     "plot_mk_ver(mc, ver_data, r'$V_\\mathrm{f}$=2%, $\\rho$=0.9%', ax=ax, color_i=1)\n",
     "fig\n",
     "# mc.interact()"
-   ],
-   "outputs": []
-  },
-  {
-   "cell_type": "code",
-   "execution_count": null,
-   "metadata": {},
+   ]
+  },
+  {
+   "cell_type": "code",
+   "execution_count": null,
+   "metadata": {},
+   "outputs": [],
    "source": [
     "fig.savefig('MK_Yang_R12-1_R13-2.pdf')"
-   ],
-   "outputs": []
+   ]
   },
   {
    "cell_type": "markdown",
@@ -334,6 +334,7 @@
    "cell_type": "code",
    "execution_count": null,
    "metadata": {},
+   "outputs": [],
    "source": [
     "# A1 (Steel + AFRP):\n",
     "ver_data = get_data(element1='./verification_data/Aiello2002', xlsx_file='fig_3.xlsx', k='A1_Curvature', m='A1_Moment')\n",
@@ -353,13 +354,13 @@
     "\n",
     "fig, ax = plot_mk_ver(mc, ver_data, r'A1 - Hybrid reinf. [Steel + AFRP]', title='Aiello et. al. 2002', color_i=0)\n",
     "# mc.interact()"
-   ],
-   "outputs": []
-  },
-  {
-   "cell_type": "code",
-   "execution_count": null,
-   "metadata": {},
+   ]
+  },
+  {
+   "cell_type": "code",
+   "execution_count": null,
+   "metadata": {},
+   "outputs": [],
    "source": [
     "# A2:\n",
     "ver_data = get_data(element1='./verification_data/Aiello2002', xlsx_file='fig_3.xlsx', k='A2_Curvature', m='A2_Moment')\n",
@@ -380,13 +381,13 @@
     "plot_mk_ver(mc, ver_data, r'A2 - Hybrid reinf. [Steel + AFRP]', ax=ax, color_i=1)\n",
     "fig\n",
     "# mc.interact()"
-   ],
-   "outputs": []
-  },
-  {
-   "cell_type": "code",
-   "execution_count": null,
-   "metadata": {},
+   ]
+  },
+  {
+   "cell_type": "code",
+   "execution_count": null,
+   "metadata": {},
+   "outputs": [],
    "source": [
     "# B2:\n",
     "ver_data = get_data(element1='./verification_data/Aiello2002', xlsx_file='fig_3.xlsx', k='B2_Curvature', m='B2_Moment')\n",
@@ -401,13 +402,13 @@
     "            )\n",
     "plot_mk_ver(mc, ver_data, 'Aiello et. al. (2002) B2')\n",
     "mc.interact()"
-   ],
-   "outputs": []
-  },
-  {
-   "cell_type": "code",
-   "execution_count": null,
-   "metadata": {},
+   ]
+  },
+  {
+   "cell_type": "code",
+   "execution_count": null,
+   "metadata": {},
+   "outputs": [],
    "source": [
     "# B1:\n",
     "ver_data = get_data(element1='./verification_data/Aiello2002', xlsx_file='fig_3.xlsx', k='B1_Curvature', m='B1_Moment')\n",
@@ -421,8 +422,7 @@
     "            )\n",
     "plot_mk_ver(mc, ver_data, 'Almusallam (1997) Group 2')\n",
     "mc.interact()"
-   ],
-   "outputs": []
+   ]
   },
   {
    "cell_type": "markdown",
@@ -435,6 +435,7 @@
    "cell_type": "code",
    "execution_count": null,
    "metadata": {},
+   "outputs": [],
    "source": [
     "# Group 1 (Steel):\n",
     "ver_data = get_data(element1='./verification_data/Almusallam1997', xlsx_file='fig_9_10_11.xlsx', k='Group_1_Curvature', m='Group_1_Moment')\n",
@@ -448,13 +449,13 @@
     "            )\n",
     "fig, ax = plot_mk_ver(mc, ver_data, r'Group 1 - Steel', title='Almusallam 1997', color_i=0)\n",
     "# mc.interact()"
-   ],
-   "outputs": []
-  },
-  {
-   "cell_type": "code",
-   "execution_count": null,
-   "metadata": {},
+   ]
+  },
+  {
+   "cell_type": "code",
+   "execution_count": null,
+   "metadata": {},
+   "outputs": [],
    "source": [
     "# Group 2 (GFRP):\n",
     "ver_data = get_data(element1='./verification_data/Almusallam1997', xlsx_file='fig_9_10_11.xlsx', k='Group_2_Curvature', m='Group_2_Moment')\n",
@@ -469,13 +470,13 @@
     "plot_mk_ver(mc, ver_data, r'Group 2 - GFRP', ax=ax, color_i=1)\n",
     "fig\n",
     "# mc.interact()"
-   ],
-   "outputs": []
-  },
-  {
-   "cell_type": "code",
-   "execution_count": null,
-   "metadata": {},
+   ]
+  },
+  {
+   "cell_type": "code",
+   "execution_count": null,
+   "metadata": {},
+   "outputs": [],
    "source": [
     "# Group 3 (GFRP):\n",
     "ver_data = get_data(element1='./verification_data/Almusallam1997', xlsx_file='fig_9_10_11.xlsx', k='Group_3_Curvature', m='Group_3_Moment')\n",
@@ -490,17 +491,16 @@
     "plot_mk_ver(mc, ver_data, r'Group 3 - GFRP', ax=ax, color_i=2)\n",
     "fig\n",
     "# mc.interact()"
-   ],
-   "outputs": []
-  },
-  {
-   "cell_type": "code",
-   "execution_count": null,
-   "metadata": {},
+   ]
+  },
+  {
+   "cell_type": "code",
+   "execution_count": null,
+   "metadata": {},
+   "outputs": [],
    "source": [
     "# fig.savefig('MK_Almusallam1997.pdf')"
-   ],
-   "outputs": []
+   ]
   },
   {
    "cell_type": "markdown",
@@ -513,6 +513,7 @@
    "cell_type": "code",
    "execution_count": null,
    "metadata": {},
+   "outputs": [],
    "source": [
     "# SC-01:\n",
     "ver_data = get_data(element1='./verification_data/Bazan2020', xlsx_file='fig_7.xlsx', k='SC-01_Curvature', m='SC-01_Moment')\n",
@@ -531,13 +532,13 @@
     "\n",
     "fig, ax = plot_mk_ver(mc, ver_data, 'SC-01 - [Steel + CFRP]', title='Bazan et al. 2020', color_i=0)\n",
     "# mc.interact()"
-   ],
-   "outputs": []
-  },
-  {
-   "cell_type": "code",
-   "execution_count": null,
-   "metadata": {},
+   ]
+  },
+  {
+   "cell_type": "code",
+   "execution_count": null,
+   "metadata": {},
+   "outputs": [],
    "source": [
     "# SC-02:\n",
     "ver_data = get_data(element1='./verification_data/Bazan2020', xlsx_file='fig_7.xlsx', k='SC-02_Curvature', m='SC-02_Moment')\n",
@@ -556,17 +557,16 @@
     "plot_mk_ver(mc, ver_data, 'SC-02 - [Steel + CFRP]', ax=ax, color_i=1)\n",
     "fig\n",
     "# mc.interact()"
-   ],
-   "outputs": []
-  },
-  {
-   "cell_type": "code",
-   "execution_count": null,
-   "metadata": {},
+   ]
+  },
+  {
+   "cell_type": "code",
+   "execution_count": null,
+   "metadata": {},
+   "outputs": [],
    "source": [
     "# fig.savefig('MK_Bazan2020.pdf')"
-   ],
-   "outputs": []
+   ]
   },
   {
    "cell_type": "markdown",
@@ -591,6 +591,7 @@
    "cell_type": "code",
    "execution_count": null,
    "metadata": {},
+   "outputs": [],
    "source": [
     "# Beam: 1S5R12\n",
     "\n",
@@ -607,8 +608,7 @@
     "mc.cross_section_shape_.H_w = 174-50\n",
     "\n",
     "mc.interact()"
-   ],
-   "outputs": []
+   ]
   },
   {
    "cell_type": "markdown",
@@ -622,6 +622,7 @@
    "cell_type": "code",
    "execution_count": null,
    "metadata": {},
+   "outputs": [],
    "source": [
     "# B-S65-20:\n",
     "ver_data = get_data(element1='./verification_data/yao20_yao_mobasher/table_4', xlsx_file='qui20.xlsx', k='B-S65-20_k', m='B-S65-20_m', k_faktor=1e-6)\n",
@@ -652,13 +653,13 @@
     "\n",
     "plot_mk_ver(mc, ver_data, 'B-S65-20')\n",
     "mc.interact()"
-   ],
-   "outputs": []
-  },
-  {
-   "cell_type": "code",
-   "execution_count": null,
-   "metadata": {},
+   ]
+  },
+  {
+   "cell_type": "code",
+   "execution_count": null,
+   "metadata": {},
+   "outputs": [],
    "source": [
     "# B-S65-16:\n",
     "ver_data = get_data(element1='./verification_data/yao20_yao_mobasher/table_4', xlsx_file='qui20.xlsx', k='B-S65-16_k', m='B-S65-16_m', k_faktor=1e-6)\n",
@@ -691,19 +692,14 @@
     "            # E = 46680, according to Yang paper, according to Mobasher 45500\n",
     "plot_mk_ver(mc, ver_data, 'Almusallam (1997) Group 3')\n",
     "mc.interact()"
-<<<<<<< HEAD
-   ]
-=======
-   ],
-   "outputs": []
-  },
-  {
-   "cell_type": "code",
-   "execution_count": null,
-   "metadata": {},
-   "source": [],
-   "outputs": []
->>>>>>> 611768f5
+   ]
+  },
+  {
+   "cell_type": "code",
+   "execution_count": null,
+   "metadata": {},
+   "outputs": [],
+   "source": []
   }
  ],
  "metadata": {
